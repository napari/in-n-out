--- conflicted
+++ resolved
@@ -5,7 +5,7 @@
 import warnings
 import weakref
 from functools import cached_property, partial, wraps
-from inspect import CO_VARARGS, isgeneratorfunction, signature, unwrap
+from inspect import CO_VARARGS, isgeneratorfunction, unwrap
 from types import CodeType
 from typing import (
     TYPE_CHECKING,
@@ -753,17 +753,6 @@
 
                 _sig = cast("Signature", sig)  # mypy thinks sig is still optional
 
-<<<<<<< HEAD
-                # first, get and call the provider functions for each parameter type:
-                _kwargs: dict[str, Any] = {}
-                for param in _sig.parameters.values():
-                    if param.name not in kwargs:
-                        provided = self.provide(param.annotation)
-                        if provided is not None:
-                            _kwargs[param.name] = provided
-
-=======
->>>>>>> 17e1ca36
                 # use bind_partial to allow the caller to still provide their own args
                 # if desired. (i.e. the injected deps are only used if not provided)
                 bound = _sig.bind_partial(*args, **kwargs)
@@ -1055,7 +1044,7 @@
                 callback = self._methodwrap(callback, reg, cache_map)
 
             if param_to_process is not None:
-                callback= partial(callback, **{param_to_process: None})
+                callback = partial(callback, **{param_to_process: None})
 
                 @wraps(callback)
                 def _call_as_kwarg(
