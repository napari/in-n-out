--- conflicted
+++ resolved
@@ -35,15 +35,14 @@
 
 
 if TYPE_CHECKING:
-<<<<<<< HEAD
-    from inspect import Signature
-=======
-    from typing_extensions import ParamSpec
->>>>>>> 89aa1c49
+    from typing import ParamSpec
 
     from ._type_resolution import RaiseWarnReturnIgnore
 
     R = TypeVar("R")
+    P = ParamSpec("P")
+else:
+    P = TypeVar("P")
 
 
 T = TypeVar("T")
@@ -83,12 +82,7 @@
 _GLOBAL = "global"
 
 
-<<<<<<< HEAD
-class _NullSentinel:
-    pass
-=======
 class _NullSentinel: ...
->>>>>>> 89aa1c49
 
 
 class _RegisteredCallback(NamedTuple):
@@ -144,11 +138,7 @@
 class Store:
     """A Store is a collection of providers and processors."""
 
-<<<<<<< HEAD
-    _NULL: ClassVar = _NullSentinel()
-=======
     _NULL = _NullSentinel()
->>>>>>> 89aa1c49
     _instances: ClassVar[dict[str, Store]] = {}
 
     @classmethod
@@ -501,13 +491,8 @@
     # ------------------------- Callback retrieval ------------------------------
 
     def iter_providers(
-<<<<<<< HEAD
-        self, type_hint: object | type[T]
-    ) -> Iterable[Callable[[], Any | None]]:
-=======
         self, type_hint: type[T] | object
     ) -> Iterator[Callable[[], T | None]]:
->>>>>>> 89aa1c49
         """Iterate over all providers of `type_hint`.
 
         Parameters
@@ -541,11 +526,7 @@
 
     # ------------------------- Instance retrieval ------------------------------
 
-<<<<<<< HEAD
-    def provide(self, type_hint: object | type[T]) -> Any | None:
-=======
     def provide(self, type_hint: type[T] | object) -> T | None:
->>>>>>> 89aa1c49
         """Provide an instance of `type_hint`.
 
         This will iterate over all providers of `type_hint` and return the first
@@ -650,12 +631,7 @@
         on_unresolved_required_args: RaiseWarnReturnIgnore | None = None,
         on_unannotated_required_args: RaiseWarnReturnIgnore | None = None,
         guess_self: bool | None = None,
-<<<<<<< HEAD
-    ) -> Callable[[Callable[..., R]], Callable[..., R]]:
-        ...
-=======
     ) -> Callable[[Callable[P, R]], Callable[..., R]]: ...
->>>>>>> 89aa1c49
 
     def inject(
         self,
@@ -814,13 +790,8 @@
                 _injected_names: set[str] = set()
                 for param in sig.parameters.values():
                     if param.name not in bound.arguments:
-<<<<<<< HEAD
                         provided: Any = self.provide(param.annotation)
-                        if provided is not None:
-=======
-                        provided = self.provide(param.annotation)
                         if provided is not None or is_optional(param.annotation):
->>>>>>> 89aa1c49
                             logger.debug(
                                 "  injecting %s: %s = %r",
                                 param.name,
@@ -899,12 +870,7 @@
         type_hint: type[T] | object | None = None,
         first_processor_only: bool = False,
         raise_exception: bool = False,
-<<<<<<< HEAD
-    ) -> Callable[..., R]:
-        ...
-=======
     ) -> Callable[P, R]: ...
->>>>>>> 89aa1c49
 
     @overload
     def inject_processors(
@@ -914,12 +880,7 @@
         type_hint: type[T] | object | None = None,
         first_processor_only: bool = False,
         raise_exception: bool = False,
-<<<<<<< HEAD
-    ) -> Callable[[Callable[..., R]], Callable[..., R]]:
-        ...
-=======
     ) -> Callable[[Callable[P, R]], Callable[P, R]]: ...
->>>>>>> 89aa1c49
 
     def inject_processors(
         self,
@@ -1104,12 +1065,7 @@
                     type_ = rest[0]
                     weight = 0
                 elif len(rest) == 2:
-<<<<<<< HEAD
-                    type_ = cast("Optional[HintArg]", rest[0])
-                    weight = cast(float, rest[1])
-=======
                     type_, weight = cast(Tuple[Optional[THint], float], rest)
->>>>>>> 89aa1c49
                 else:  # pragma: no cover
                     raise ValueError(f"Invalid callback tuple: {tup!r}")
 
