--- conflicted
+++ resolved
@@ -8,6 +8,7 @@
 
 if TYPE_CHECKING:
     from ._store import (
+        P,
         Processor,
         ProcessorIterable,
         ProcessorVar,
@@ -253,12 +254,7 @@
     on_unannotated_required_args: RaiseWarnReturnIgnore | None = None,
     guess_self: bool | None = None,
     store: str | Store | None = None,
-<<<<<<< HEAD
-) -> Callable[[Callable[..., R]], Callable[..., R]]:
-    ...
-=======
 ) -> Callable[[Callable[P, R]], Callable[..., R]]: ...
->>>>>>> 89aa1c49
 
 
 @_add_store_to_doc
@@ -272,15 +268,11 @@
     on_unannotated_required_args: RaiseWarnReturnIgnore | None = None,
     guess_self: bool | None = None,
     store: str | Store | None = None,
-<<<<<<< HEAD
-) -> Callable[..., R] | Callable[[Callable[..., R]], Callable[..., R]]:
-=======
 ) -> Callable[..., R] | Callable[[Callable[P, R]], Callable[..., R]]:
     """Decorate `func` to inject dependencies at calltime from `store` or the global store.
 
     See [`Store.inject`][in_n_out.Store.inject] for details.
     """  # noqa: E501
->>>>>>> 89aa1c49
     return _store_or_global(store).inject(
         func=func,
         providers=providers,
@@ -300,12 +292,7 @@
     first_processor_only: bool = False,
     raise_exception: bool = False,
     store: str | Store | None = None,
-<<<<<<< HEAD
-) -> Callable[..., R]:
-    ...
-=======
 ) -> Callable[P, R]: ...
->>>>>>> 89aa1c49
 
 
 @overload
@@ -316,12 +303,7 @@
     first_processor_only: bool = False,
     raise_exception: bool = False,
     store: str | Store | None = None,
-<<<<<<< HEAD
-) -> Callable[[Callable[..., R]], Callable[..., R]]:
-    ...
-=======
 ) -> Callable[[Callable[P, R]], Callable[P, R]]: ...
->>>>>>> 89aa1c49
 
 
 @_add_store_to_doc
@@ -332,15 +314,11 @@
     first_processor_only: bool = False,
     raise_exception: bool = False,
     store: str | Store | None = None,
-<<<<<<< HEAD
-) -> Callable[[Callable[..., R]], Callable[..., R]] | Callable[..., R]:
-=======
 ) -> Callable[[Callable[P, R]], Callable[P, R]] | Callable[P, R]:
     """Decorate a function to process its output from `store` or the global store.
 
     See [`Store.inject_processors`][in_n_out.Store.inject_processors] for details.
     """
->>>>>>> 89aa1c49
     return _store_or_global(store).inject_processors(
         func=func,
         type_hint=hint,
