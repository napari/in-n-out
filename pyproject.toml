# https://peps.python.org/pep-0517/
[build-system]
<<<<<<< HEAD
requires = ["hatchling>=1.8.0", "hatch-vcs"]
=======
requires = ["hatchling", "hatch-vcs"]
>>>>>>> 89aa1c49
build-backend = "hatchling.build"

# https://peps.python.org/pep-0621/
[project]
name = "in-n-out"
description = " plugable dependency injection and result processing"
readme = "README.md"
requires-python = ">=3.8"
license = { text = "BSD 3-Clause License" }
authors = [{ email = "talley.lambert@gmail.com", name = "Talley Lambert" }]
classifiers = [
    "Development Status :: 3 - Alpha",
    "License :: OSI Approved :: BSD License",
    "Programming Language :: Python :: 3",
    "Programming Language :: Python :: 3.8",
    "Programming Language :: Python :: 3.9",
    "Programming Language :: Python :: 3.10",
    "Programming Language :: Python :: 3.11",
    "Programming Language :: Python :: 3.12",
    "Typing :: Typed",
]
dynamic = ["version"]
dependencies = []

# https://hatch.pypa.io/latest/config/metadata/
[tool.hatch.version]
source = "vcs"

[tool.hatch.build.targets.sdist]
include = ["/src", "/tests"]

[tool.hatch.build.targets.wheel]
only-include = ["src"]
sources = ["src"]

# extras
# https://peps.python.org/pep-0621/#dependencies-optional-dependencies
[project.optional-dependencies]
test = ["pytest>=6.0", "pytest-cov", "toolz", "pytest-codspeed"]
dev = [
    "in-n-out[test]",
    "ruff",
    "ipython",
    "mypy",
    "pdbpp",
    "pre-commit",
    "rich",
]
docs = [
    "mkdocs-gen-files",
    "mkdocs-literate-nav",
    "mkdocs-material==9.4.1",
    "mkdocs==1.5.3",
    "mkdocstrings-python==1.7.3",
]

[project.urls]
homepage = "https://github.com/pyapp-kit/in-n-out"
repository = "https://github.com/pyapp-kit/in-n-out"
documentations = "https://ino.rtfd.io"

<<<<<<< HEAD
[tool.hatch.version]
source = "vcs"

[tool.hatch.build.targets.sdist]
include = ["src", "tests", "CHANGELOG.md"]

[tool.hatch.build.targets.wheel]
only-include = ["src"]
sources = ["src"]

[tool.hatch.build.targets.wheel.hooks.mypyc]
mypy-args = ["--ignore-missing-imports"]
enable-by-default = false
require-runtime-dependencies = true
dependencies = [
    "hatch-mypyc>=0.13.0",
    "mypy>=0.991",
]
include = [
    'src/in_n_out/_store.py',
    'src/in_n_out/_global.py',
    'src/in_n_out/_type_resolution.py',
    'src/in_n_out/_util.py'
]


# https://github.com/charliermarsh/ruff
=======
# https://docs.astral.sh/ruff
>>>>>>> 89aa1c49
[tool.ruff]
line-length = 88
src = ["src", "tests"]
target-version = "py38"

[tool.ruff.lint]
pydocstyle = { convention = "numpy" }
select = [
    "E",    # style errors
    "F",    # flakes
    "D",    # pydocstyle
    "D417", # Missing argument descriptions in Docstrings
    "I",    # isort
    "UP",   # pyupgrade
    "S",    # bandit
    "C4",   # flake8-comprehensions
    "B",    # flake8-bugbear
    "A001", # flake8-builtins
    "RUF",  # ruff-specific rules
    "TCH",  # flake8-typing-imports
]
ignore = [
    "D401", # First line should be in imperative mood (remove to opt in)
]

[tool.ruff.lint.per-file-ignores]
"tests/*.py" = ["D", "S"]
"benchmarks/*.py" = ["D"]
"setup.py" = ["D"]
"src/in_n_out/_global.py" = ["D"]

# https://docs.astral.sh/ruff/formatter/
[tool.ruff.format]
docstring-code-format = true

# https://docs.pytest.org/en/6.2.x/customize.html
[tool.pytest.ini_options]
minversion = "6.0"
testpaths = ["tests"]
filterwarnings = ["error"]

[tool.coverage.run]
source = ['in_n_out']
command_line = "-m pytest"

# https://coverage.readthedocs.io/en/6.4/config.html
[tool.coverage.report]
exclude_lines = [
    "pragma: no cover",
    "if TYPE_CHECKING:",
    "@overload",
    "except ImportError",
]
show_missing = true


# https://mypy.readthedocs.io/en/stable/config_file.html
[tool.mypy]
files = "src/**/*.py"
strict = true
disallow_any_generics = false
show_error_codes = true
pretty = true

[[tool.mypy.overrides]]
<<<<<<< HEAD
module = ["cython", "toolz"]
ignore_missing_imports = true

[[tool.mypy.overrides]]
module = ["tests"]
=======
module = ["tests.*"]
>>>>>>> 89aa1c49
disallow_untyped_defs = false

# https://github.com/mgedmin/check-manifest#configuration
[tool.check-manifest]
ignore = [
    ".github_changelog_generator",
    ".pre-commit-config.yaml",
    "tests/**/*",
    "docs/**/*",
    "**/*.c",
    "Makefile",
    "codecov.yml",
    "mkdocs.yml",
    "asv.conf.json",
    "benchmarks/**/*",
    "CHANGELOG.md",
    ".readthedocs.yaml",
]<|MERGE_RESOLUTION|>--- conflicted
+++ resolved
@@ -1,10 +1,6 @@
 # https://peps.python.org/pep-0517/
 [build-system]
-<<<<<<< HEAD
 requires = ["hatchling>=1.8.0", "hatch-vcs"]
-=======
-requires = ["hatchling", "hatch-vcs"]
->>>>>>> 89aa1c49
 build-backend = "hatchling.build"
 
 # https://peps.python.org/pep-0621/
@@ -34,11 +30,12 @@
 source = "vcs"
 
 [tool.hatch.build.targets.sdist]
-include = ["/src", "/tests"]
+include = ["src", "tests", "CHANGELOG.md"]
 
 [tool.hatch.build.targets.wheel]
 only-include = ["src"]
 sources = ["src"]
+
 
 # extras
 # https://peps.python.org/pep-0621/#dependencies-optional-dependencies
@@ -66,37 +63,21 @@
 repository = "https://github.com/pyapp-kit/in-n-out"
 documentations = "https://ino.rtfd.io"
 
-<<<<<<< HEAD
-[tool.hatch.version]
-source = "vcs"
-
-[tool.hatch.build.targets.sdist]
-include = ["src", "tests", "CHANGELOG.md"]
-
-[tool.hatch.build.targets.wheel]
-only-include = ["src"]
-sources = ["src"]
 
 [tool.hatch.build.targets.wheel.hooks.mypyc]
 mypy-args = ["--ignore-missing-imports"]
 enable-by-default = false
 require-runtime-dependencies = true
-dependencies = [
-    "hatch-mypyc>=0.13.0",
-    "mypy>=0.991",
-]
+dependencies = ["hatch-mypyc>=0.13.0", "mypy>=0.991"]
 include = [
     'src/in_n_out/_store.py',
     'src/in_n_out/_global.py',
     'src/in_n_out/_type_resolution.py',
-    'src/in_n_out/_util.py'
+    'src/in_n_out/_util.py',
 ]
 
 
 # https://github.com/charliermarsh/ruff
-=======
-# https://docs.astral.sh/ruff
->>>>>>> 89aa1c49
 [tool.ruff]
 line-length = 88
 src = ["src", "tests"]
@@ -162,15 +143,11 @@
 pretty = true
 
 [[tool.mypy.overrides]]
-<<<<<<< HEAD
 module = ["cython", "toolz"]
 ignore_missing_imports = true
 
 [[tool.mypy.overrides]]
-module = ["tests"]
-=======
 module = ["tests.*"]
->>>>>>> 89aa1c49
 disallow_untyped_defs = false
 
 # https://github.com/mgedmin/check-manifest#configuration
